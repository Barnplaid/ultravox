import abc
import base64
import dataclasses
import enum
import io
import logging
import os
import tempfile
from typing import Any, Callable, Dict, List, Optional, Sequence

import datasets
import librosa
import numpy as np
import requests
import soundfile as sf
import torch.nn.functional as F
import streaming as mds
import torch
import torch.nn.functional as F
import transformers
from torch.utils import data

from ultravox.data import text_proc

SAMPLE_RATE = 16000

TRANSCRIBE_INPUT_TASK = "transcribe_input"
TRANSCRIBE_OUTPUT_TASK = "transcribe_output"
ANSWER_TASK = "answer"

TRANSCRIBE_PROMPTS = [
    # from Gazelle
    "Transcribe <|audio|>",
    "Transcribe exactly what is said here <|audio|>",
    "Repeat exactly what is written here: <|audio|>",
    "Write exactly what was said: <|audio|>",
    "First listen to the clip. Then, transcribe exactly what is said. <|audio|>",
    # from https://arxiv.org/pdf/2402.08846
    "Transcribe speech to text: <|audio|>",
    # from GPT-4
    "Capture every word from <|audio|> verbatim",
    "Convert speech to text from <|audio|>",
    "Listen and transcribe the complete text from <|audio|>",
    "Record in writing what is spoken in <|audio|>",
    "Transcribe the spoken words from <|audio|> with exact wording and punctuation",
]
ANSWER_PROMPTS = [
    # from Gazelle
    "Listen to <|audio|> and respond to it",
    "Listen and respond: <|audio|>",
    "Respond to <|audio|>",
    "Respond to the user <|audio|>",
    "<|audio|>",
    "<|audio|>",  # repeated to emphasize not needing a prompt for Q&A tasks
    "Respond to this question: \n<|audio|>",
    "Continue the conversation after <|audio|>",
    "First listen to the clip: <|audio|>\n How would you respond?",
    "<|audio|> - respond",
    "<|audio|>\n Respond to the question",
]

# TODO(juberti): set these in the environment so they don't need to be hard-coded here.
os.environ["GOOGLE_APPLICATION_CREDENTIALS"] = "service_account.json"
os.environ["GOOGLE_CLOUD_PROJECT"] = "fixie-training"


# Silence the spurious warnings coming from the MosaicML streaming library.
logging.getLogger("streaming.base.dataset").setLevel(logging.ERROR)


@dataclasses.dataclass
class DataCollatorForSeq2SeqWithAudio(transformers.DataCollatorForSeq2Seq):
    def __call__(self, features, *args, **kwargs):
        audio_features = [f.pop("audio_values") for f in features]
        batch = super().__call__(features, *args, **kwargs)
<<<<<<< HEAD
=======
        # Pad the last dimension of all audio_values to the same length, with 0s on the right.
>>>>>>> 1aa11bfd
        max_len = max([x.shape[-1] for x in audio_features])
        batch["audio_values"] = torch.stack(
            [F.pad(x, (0, max_len - x.shape[-1])) for x in audio_features]
        )
        return batch


def audio_from_file(path: str) -> np.ndarray:
    """Load audio from a file, converting to float32 PCM @ 16 kHz."""
    audio, _ = librosa.load(path, sr=SAMPLE_RATE)
    assert audio.dtype == np.float32
    return audio


def audio_from_buf(buf: bytes) -> np.ndarray:
    """Load audio from a buffer, converting to float32 PCM @ 16 kHz."""
    audio, _ = librosa.load(io.BytesIO(buf), sr=SAMPLE_RATE)
    assert audio.dtype == np.float32
    return audio


def audio_to_wav(audio: np.ndarray, sample_rate: int = SAMPLE_RATE) -> bytes:
    """Convert audio to WAV format, 16-bit PCM @ 16 kHz."""
    assert audio.dtype == np.float32
    with io.BytesIO() as buf:
        sf.write(buf, audio, sample_rate, format="WAV", subtype="PCM_16")
        return buf.getvalue()


def audio_to_wav_base64(audio: np.ndarray, sample_rate: int = SAMPLE_RATE) -> str:
    """Convert audio to a base64-encoded WAV file."""
    return base64.b64encode(audio_to_wav(audio, sample_rate)).decode("utf-8")


def audio_to_data_uri(audio: np.ndarray, sample_rate: int = SAMPLE_RATE) -> str:
    """Convert audio to a data URI."""
    return f"data:audio/wav;base64,{audio_to_wav_base64(audio, sample_rate)}"


def messages_from_prompt(prompt: str) -> List[Dict[str, str]]:
    return [{"role": "user", "content": prompt}]


@dataclasses.dataclass
class VoiceSample:
    @staticmethod
    def from_json(data: Dict[str, Any]) -> "VoiceSample":
        """Convert from JSON format; audio is expected as base64ed WAV."""
        bytes = base64.b64decode(data["audio"])
        return VoiceSample(data["messages"], audio_from_buf(bytes))

    @staticmethod
    def from_prompt(prompt: str) -> "VoiceSample":
        """Create a VoiceSample from a prompt only."""
        return VoiceSample(messages_from_prompt(prompt), None)

    @staticmethod
    def from_prompt_and_file(prompt: str, path: str) -> "VoiceSample":
        """Create a VoiceSample from a prompt and an audio file."""
        return VoiceSample(messages_from_prompt(prompt), audio_from_file(path))

    @staticmethod
    def from_prompt_and_buf(prompt: str, buf: bytes) -> "VoiceSample":
        """Create a VoiceSample from a prompt and an encoded audio buffer."""
        return VoiceSample(messages_from_prompt(prompt), audio_from_buf(buf))

    @staticmethod
    def from_prompt_and_raw(
        prompt: str, buf: np.ndarray, sample_rate: int
    ) -> "VoiceSample":
        """Create a VoiceSample from a prompt and raw audio data with sample rate."""
        # Keep in native sample rate; we'll resample later if needed.
        return VoiceSample(messages_from_prompt(prompt), buf, sample_rate)

    def to_json(self) -> Dict[str, Any]:
        """Convert to JSON format; audio is written as base64ed WAV."""
        obj: Dict[str, Any] = {"messages": self.messages}
        if self.audio is not None:
            obj["audio"] = audio_to_wav_base64(self.audio, self.sample_rate)
        return obj

    def __post_init__(self):
        """Ensure audio is float32 PCM."""
        if self.audio is not None:
            if self.audio.dtype == np.float64:
                self.audio = self.audio.astype(np.float32)
            elif self.audio.dtype == np.int16:
                self.audio = self.audio.astype(np.float32) / np.float32(32768.0)
            elif self.audio.dtype == np.int32:
                self.audio = self.audio.astype(np.float32) / np.float32(2147483648.0)
            assert (
                self.audio.dtype == np.float32
            ), f"Unexpected audio dtype: {self.audio.dtype}"
            assert self.audio.ndim == 1, f"Unexpected audio shape: {self.audio.shape}"

    messages: List[Dict[str, str]]
    """List of messages, each with a "role" and "content" field."""
    audio: Optional[np.typing.NDArray[np.float32]] = None
    """Audio data as float32 PCM @ `sample_rate`."""
    sample_rate: int = SAMPLE_RATE
    """Audio sample rate in Hz."""
    audio_transcript: Optional[str] = None
    """For evaluations, the known transcript of the audio."""


class DatasetSplit(str, enum.Enum):
    TRAIN = "train"
    VALIDATION = "validation"


@dataclasses.dataclass
class VoiceDatasetArgs:
    data_dir: Optional[str] = None
    prompt: Optional[str] = None
    """A specific prompt to use for the dataset."""
    num_prompts: int = 1
    """If `prompt` is not set, the number of canned prompts to use."""
    include_audio: bool = True
    """Whether to include audio in the samples."""
    include_context: bool = False
    """Whether to include additional textual context from the dataset to the prompt."""
    shuffle: bool = False
    """Whether to shuffle the dataset."""
    shuffle_seed: int = 42
    """Seed for shuffling the dataset."""
    max_audio_duration_secs: Optional[float] = None
    """Whether to skip samples with audio longer than this duration."""
    use_mds: bool = False
    """Whether to load the dataset from GCP (using MDS) or Hugging Face."""
    mds_batch_size: int = 32
    """Batch size for MDS."""
    split: DatasetSplit = DatasetSplit.TRAIN
    """Which split of the dataset to use."""

    def __post_init__(self):
        if isinstance(self.split, str):
            self.split = DatasetSplit(self.split.lower())


class VoiceDataset(abc.ABC, data.IterableDataset):
    """
    Base class for streaming voice datasets.
    Wraps a Hugging Face dataset or MDS-formatted dataset from GCP.
    """

    def __init__(self, args: VoiceDatasetArgs) -> None:
        super().__init__()
        self._args = args
        self._session: Optional[requests.Session] = None

    def _init_dataset(self, dataset: data.Dataset) -> None:
        self._dataset = dataset

    def _load_audio_dataset(
        self,
        path: str,
        name: Optional[str] = None,
        *,
        split: Optional[str] = None,
        shuffle: Optional[bool] = None,
        streaming: bool = True,
    ) -> data.Dataset:
        logging.info(f"Loading dataset {path} {name} {split} {shuffle} {streaming}")
        if shuffle is None:
            shuffle = self._args.shuffle
        if self._args.use_mds:
            gcs_path = path.replace("/", "_")
            if name:
                gcs_path += f"/{name}"
            if split:
                gcs_path += f"/{split}"
            url = f"gs://fixie-datasets/mds/{gcs_path}"
            temp_dir = os.path.join(
                tempfile.gettempdir(), f"mds_{gcs_path.replace('/', '_')}"
            )
            return mds.StreamingDataset(
                remote=url,
                local=temp_dir,
                batch_size=self._args.mds_batch_size,
                shuffle=shuffle,
                shuffle_seed=self._args.shuffle_seed,
            )
        else:
            dataset = datasets.load_dataset(
                path, name, split=split, trust_remote_code=True, streaming=streaming
            ).cast_column("audio", datasets.Audio(sampling_rate=SAMPLE_RATE))
            if shuffle:
                dataset = dataset.shuffle(seed=self._args.shuffle_seed)
            return dataset

    def __iter__(self):
        for i, row in enumerate(self._dataset):
            sample = self._get_sample(i, row)
            if (
                self._args.max_audio_duration_secs is None
                or sample.audio.shape[-1] / SAMPLE_RATE
                <= self._args.max_audio_duration_secs
            ):
                yield sample

    @abc.abstractmethod
    def _get_sample(self, idx: int, row: transformers.BatchFeature) -> VoiceSample:
        pass

    def _get_answer_prompt(self, idx: int) -> str:
        if self._args.prompt:
            return self._args.prompt
        prompt_idx = idx % min(self._args.num_prompts, len(ANSWER_PROMPTS))
        return ANSWER_PROMPTS[prompt_idx]

    def _get_transcribe_prompt(self, idx: int) -> str:
        if self._args.prompt:
            return self._args.prompt
        prompt_idx = idx % min(self._args.num_prompts, len(TRANSCRIBE_PROMPTS))
        return TRANSCRIBE_PROMPTS[prompt_idx]

    def _get_answer_messages(
        self, idx: int, question: str, answer: str, context: Optional[str] = None
    ) -> List[Dict[str, str]]:
        prompt = self._get_answer_prompt(idx) if self._args.include_audio else question
        user_content = f"{context}\n\n{prompt}" if context else prompt
        return [
            {"role": "user", "content": user_content},
            {"role": "assistant", "content": answer},
        ]

    def _get_transcribe_messages(self, idx: int, text: str) -> List[Dict[str, str]]:
        return [
            {"role": "user", "content": self._get_transcribe_prompt(idx)},
            {"role": "assistant", "content": text},
        ]

    def _get_audio(self, row: transformers.BatchFeature) -> np.ndarray:
        # Hugging Face datasets have an Audio object, with array and sampling_rate fields.
        # For MDS, this object is flattened into audio_array and audio_sampling_rate fields.
        if "audio" in row:
            audio = row["audio"]["array"]
            sampling_rate = row["audio"]["sampling_rate"]
        elif "audio_array" in row:
            audio = row["audio_array"]
            sampling_rate = row["audio_sampling_rate"]
        else:
            raise ValueError("No audio field found in row.")
        assert sampling_rate == SAMPLE_RATE
        return audio

    def _load_audio(self, base_url: str, folder: str, filename: str) -> np.ndarray:
        if self._args.data_dir:
            audio_path = f"{self._args.data_dir}/{folder}/{filename}"
            audio = audio_from_file(audio_path)
        else:
            url = f"{base_url}/{filename}"  # hack for GCS bucket naming
            if self._session is None:
                self._session = requests.Session()
            response = self._session.get(url)
            response.raise_for_status()
            audio = audio_from_buf(response.content)
        return audio

    def _get_transcribe_sample(
        self,
        idx: int,
        row: transformers.BatchFeature,
        tcol: str = "text",
        tproc: Optional[Callable[[str], str]] = None,
    ) -> VoiceSample:
        text = tproc(row[tcol]) if tproc else row[tcol]
        return self._make_sample(
            self._get_transcribe_messages(idx, text),
            self._get_audio(row),
            audio_transcript=text,
        )

    def _make_sample(
        self,
        messages: List[Dict[str, str]],
        audio: np.ndarray,
        audio_transcript: Optional[str] = None,
    ) -> VoiceSample:
        if not self._args.include_audio:
            return VoiceSample(messages)
        return VoiceSample(messages, audio, audio_transcript=audio_transcript)


class LibriSpeechDummyDataset(VoiceDataset):
    def __init__(self, args: VoiceDatasetArgs) -> None:
        super().__init__(args)
        dataset = self._load_audio_dataset(
            "hf-internal-testing/librispeech_asr_dummy",
            "clean",
            split="validation",
            streaming=False,  # not supported by the dummy dataset
        )
        self._init_dataset(dataset)

    def _get_sample(self, idx: int, row: transformers.BatchFeature) -> VoiceSample:
        return self._get_transcribe_sample(idx, row, tproc=text_proc.format_asr_text)


class EmptyDataset(data.IterableDataset):
    def __iter__(self):
        return iter([])


class AnyInstructDataset(VoiceDataset):
    """
    Metadata file format:
    {"chat": [
        {"role": "USER", "message": "Write a sentence based on this summary: iraqi embassy in jakarta removes saddam hussein 's photo", "speech": "chunk_00000/0001.mp3"},
        {"role": "AnyGPT", "message": "The building in Jakarta where people from Iraq work, took down a picture of a man named Saddam Hussein.", "speech": "chunk_00000/0002.mp3"}
    ]}
    """

    def __init__(self, args: VoiceDatasetArgs) -> None:
        # TODO(juberti): convert to MDS
        # The last 7 samples are missing audio files, so we exclude them.
        NUM_SAMPLES = 108193 - 7
        super().__init__(args)
        dataset = datasets.load_dataset(
            "json",
            "anyinstruct",
            data_files="https://huggingface.co/datasets/fnlp/AnyInstruct/resolve/main/speech_conv/metadata.jsonl",
            split="train",
        ).select(range(NUM_SAMPLES))
        dataset = dataset.train_test_split(
            test_size=0.01, seed=args.shuffle_seed, shuffle=True
        )
        dataset = dataset["train" if args.split == DatasetSplit.TRAIN else "test"]
        # TODO: make num_shards configurable if need be
        dataset = dataset.to_iterable_dataset(num_shards=16)
        if args.shuffle:
            dataset = dataset.shuffle(seed=args.shuffle_seed)
        self._init_dataset(dataset)

    def _load_anyinstruct_audio(self, filename: str):
        return super()._load_audio(
            "https://storage.googleapis.com/train-anyinstruct-speechconv-v1",
            "anyinstruct/speech",
            filename,
        )


class AnyInstructAnswerDataset(AnyInstructDataset):
    def __init__(self, args: VoiceDatasetArgs) -> None:
        super().__init__(args)

    def _get_sample(self, idx: int, row: transformers.BatchFeature) -> VoiceSample:
        chat = row["chat"]
        return self._make_sample(
            self._get_answer_messages(idx, chat[0]["message"], chat[1]["message"]),
            self._load_anyinstruct_audio(chat[0]["speech"]),
            audio_transcript=chat[0]["message"],
        )


class AnyInstructInputDataset(AnyInstructDataset):
    def __init__(self, args: VoiceDatasetArgs) -> None:
        super().__init__(args)

    def _get_sample(self, idx: int, row: transformers.BatchFeature) -> VoiceSample:
        audio_transcript = row["chat"][0]["message"]
        return VoiceSample(
            self._get_transcribe_messages(idx, audio_transcript),
            self._load_anyinstruct_audio(row["chat"][0]["speech"]),
            audio_transcript=audio_transcript,
        )


class AnyInstructOutputDataset(AnyInstructDataset):
    def __init__(self, args: VoiceDatasetArgs) -> None:
        super().__init__(args)

    def _get_sample(self, idx: int, row: transformers.BatchFeature) -> VoiceSample:
        audio_transcript = row["chat"][1]["message"]
        return VoiceSample(
            self._get_transcribe_messages(idx, audio_transcript),
            self._load_anyinstruct_audio(row["chat"][1]["speech"]),
            audio_transcript=audio_transcript,
        )


class BoolQDataset(VoiceDataset):
    def __init__(self, args: VoiceDatasetArgs) -> None:
        assert (
            args.split == DatasetSplit.VALIDATION
        ), f"BoolQ is only for validation, but got split={args.split}"
        super().__init__(args)
        dataset = self._load_audio_dataset("fixie-ai/boolq-audio", split="train")
        self._init_dataset(dataset)

    def _get_sample(self, idx: int, row: transformers.BatchFeature) -> VoiceSample:
        question = row["question"]
        answer = "True" if row["answer"] else "False"
        context = row["passage"] if self._args.include_context else None
        return self._make_sample(
            self._get_answer_messages(idx, question, answer, context),
            self._get_audio(row),
            audio_transcript=row["question"],
        )


class BoolQInputDataset(BoolQDataset):
    def _get_sample(self, idx: int, row: transformers.BatchFeature) -> VoiceSample:
        return self._get_transcribe_sample(idx, row, tcol="question")


class LibriSpeechDataset(VoiceDataset):
    """
    LibriSpeech is a corpus of approximately 1000 hours of 16kHz read
    English speech. The data is derived from read audiobooks from the
    LibriVox project. A simple automatic procedure was used to select
    the audio in the first two sets to be, on average, of higher
    recording quality and with accents closer to US English.
    https://huggingface.co/datasets/librispeech_asr
    """

    def __init__(self, args: VoiceDatasetArgs) -> None:
        # TODO(juberti): convert to MDS, in a way that preserves the same
        # concatenation of the three splits. MDS can interleave but not
        # concatenate, it seems.
        super().__init__(args)
        ds: Any
        if args.split == DatasetSplit.VALIDATION:
            ds = self._load_audio_dataset("librispeech_asr", split="validation.clean")
        else:
            splits = ["train.clean.100", "train.clean.360", "train.other.500"]
            ds = datasets.concatenate_datasets(
                [
                    self._load_audio_dataset("librispeech_asr", split=s, shuffle=False)
                    for s in splits
                ]
            )
        if self._args.shuffle:
            ds = ds.shuffle(seed=self._args.shuffle_seed)
        self._init_dataset(ds)

    def _get_sample(self, idx: int, row: transformers.BatchFeature) -> VoiceSample:
        return self._get_transcribe_sample(idx, row, tproc=text_proc.format_asr_text)


class GigaSpeechDataset(VoiceDataset):
    """
    GigaSpeech is an evolving, multi-domain English speech recognition corpus
    with 10,000 hours of high quality labeled audio suitable for supervised training.
    "s" split is 250 hours. Non-commercial use only.
    https://huggingface.co/datasets/speechcolab/gigaspeech
    """

    def __init__(self, args: VoiceDatasetArgs) -> None:
        super().__init__(args)
        dataset = self._load_audio_dataset(
            "speechcolab/gigaspeech", "xl", split=args.split.value
        )
        self._init_dataset(dataset)

    def _get_sample(self, idx, row) -> VoiceSample:
        return self._get_transcribe_sample(idx, row, tproc=text_proc.format_asr_text)


class VoxPopuliDataset(VoiceDataset):
    """
    VoxPopuli is a large-scale multilingual speech corpus for representation learning,
    semi-supervised learning and interpretation.
    "en" split is 543 hours.
    https://huggingface.co/datasets/facebook/voxpopuli
    """

    def __init__(self, args: VoiceDatasetArgs) -> None:
        super().__init__(args)
        dataset = self._load_audio_dataset(
            "facebook/voxpopuli", "en", split=args.split.value
        )
        self._init_dataset(dataset)

    def _get_sample(self, idx, row) -> VoiceSample:
        return self._get_transcribe_sample(idx, row, tcol="raw_text")


class CommonVoiceDataset(VoiceDataset):
    """
    The Common Voice dataset consists of a unique MP3 and corresponding text file
    https://huggingface.co/datasets/mozilla-foundation/common_voice_16_1
    Dataset({
        features: ['client_id', 'path', 'audio', 'sentence', 'up_votes', 'down_votes', 'age', 'gender', 'accent', 'locale', 'segment', 'variant'],
        num_rows: 1090061
    })
    NOTE: requires HF login
    """

    def __init__(self, args: VoiceDatasetArgs) -> None:
        super().__init__(args)
        dataset = self._load_audio_dataset(
            "mozilla-foundation/common_voice_16_1", "en", split=args.split.value
        )
        self._init_dataset(dataset)

    def _get_sample(self, idx, row) -> VoiceSample:
        return self._get_transcribe_sample(idx, row, tcol="sentence")


class PeopleSpeechDataset(VoiceDataset):
    """
    The People's Speech Dataset is among the world's largest English speech
    recognition corpus. It includes 30,000+ hours of transcribed speech in
    English languages with a diverse set of speakers.
    https://huggingface.co/datasets/MLCommons/peoples_speech
    """

    def __init__(self, args: VoiceDatasetArgs) -> None:
        super().__init__(args)
        dataset = self._load_audio_dataset(
            "MLCommons/peoples_speech", "clean", split=args.split.value
        )
        self._init_dataset(dataset)

    def _get_sample(self, idx, row) -> VoiceSample:
        return self._get_transcribe_sample(idx, row, tcol="text")


def create_dataset(name: str, args: VoiceDatasetArgs) -> data.IterableDataset:
    DATASET_MAP: Dict[str, Any] = {
        "anyinstruct": AnyInstructAnswerDataset,
        "anyinstruct_in": AnyInstructInputDataset,
        "anyinstruct_out": AnyInstructOutputDataset,
        "boolq": BoolQDataset,
        "boolq_in": BoolQInputDataset,
        "gigaspeech": GigaSpeechDataset,
        "librispeech": LibriSpeechDataset,
        "voxpopuli": VoxPopuliDataset,
        "commonvoice": CommonVoiceDataset,
        "peoplespeech": PeopleSpeechDataset,
        "dummy": LibriSpeechDummyDataset,
    }
    return DATASET_MAP[name](args)


class InterleaveDataset(data.IterableDataset):
    """Interleaves multiple IterableDataset objects."""

    def __init__(
        self, datasets: Sequence[data.IterableDataset], repeat: bool = False
    ) -> None:
        """
        Args:
            datasets: a list of IterableDataset objects
            repeat: whether to repeat the datasets indefinitely.
                This matters most when the datasets have different lengths.
                Let's say you have two datasets, A and B which have 5 and 3 samples respectively.

                `repeat=False`: [A0, B0, A1, B1, A2, B2, A3, A4]
                `repeat=True` : [A0, B0, A1, B1, A2, B2, A3, B0, A4, B1, A0, ...]

                NOTE: with `repeat=True`, `__iter__` never stops.
        """
        super().__init__()
        self._datasets = datasets
        self._repeat = repeat

    def __iter__(self):
        iters = [iter(ds) for ds in self._datasets]
        iter_index = 0

        while len(iters):
            it = iters[iter_index]
            try:
                val = next(it)
                iter_index = (iter_index + 1) % len(iters)
                yield val
            except StopIteration:
                if not self._repeat:
                    iters.pop(iter_index)
                    iter_index %= max(1, len(iters))
                else:
                    iters[iter_index] = iter(self._datasets[iter_index])


class Dataproc(abc.ABC, data.IterableDataset):
    """Base class to preprocess a dataset of VoiceSamples."""

    def __init__(self, dataset: data.IterableDataset) -> None:
        self._dataset = dataset

    @abc.abstractmethod
    def _process(self, sample: VoiceSample) -> Dict[str, Any]:
        pass

    def __iter__(self):
        return (self._process(sample) for sample in self._dataset)


class Range(data.IterableDataset):
    """Limits the number of samples from another dataset."""

    def __init__(
        self, dataset: data.IterableDataset, num_samples: Optional[int] = None
    ) -> None:
        self._dataset = dataset
        self._num_samples = num_samples

    def __iter__(self):
        for i, sample in enumerate(self._dataset):
            if self._num_samples is not None and i >= self._num_samples:
                break
            yield sample<|MERGE_RESOLUTION|>--- conflicted
+++ resolved
@@ -73,10 +73,7 @@
     def __call__(self, features, *args, **kwargs):
         audio_features = [f.pop("audio_values") for f in features]
         batch = super().__call__(features, *args, **kwargs)
-<<<<<<< HEAD
-=======
         # Pad the last dimension of all audio_values to the same length, with 0s on the right.
->>>>>>> 1aa11bfd
         max_len = max([x.shape[-1] for x in audio_features])
         batch["audio_values"] = torch.stack(
             [F.pad(x, (0, max_len - x.shape[-1])) for x in audio_features]

--- conflicted
+++ resolved
@@ -112,18 +112,9 @@
         audio_padding_map = {"closest_1sec": "max_length", "pad_to_stack": "max_length"}
         if audio is not None and len(audio) > 0:
             if self.audio_padding == "max_length":
-<<<<<<< HEAD
-                audio_len = 30 * 16000  # 30 seconds is the expected length for Whisper
-            elif self.audio_padding == "closest_1sec":
-                audio_len = int(16000 * np.ceil(audio.shape[-1] / 16000))
-            elif self.audio_padding == "pad_to_stack":
-                factor = self.encoder_ds_factor * self.stack_factor
-                audio_len = int(factor * np.ceil(audio.shape[-1] / factor))
-=======
                 # 30 seconds is the expected length for Whisper
                 assert sampling_rate is not None, "Sampling rate must be provided."
                 audio_len = 30 * sampling_rate
->>>>>>> 1aa11bfd
             else:
                 audio_len = audio.shape[-1]
             # It's guaranteed that the number of frames is less than or equal to this amount.
@@ -136,11 +127,7 @@
             x = self.audio_processor(
                 audio,
                 sampling_rate=sampling_rate,
-<<<<<<< HEAD
-                padding=audio_padding_map.get(self.audio_padding, self.audio_padding),
-=======
                 padding="longest",
->>>>>>> 1aa11bfd
                 max_length=audio_len,
                 **kwargs,
             )
